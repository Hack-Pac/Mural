# Virtual Environment
venv/
env/
ENV/
.venv/
.env/
.env
<<<<<<< HEAD
=======
.env.local
.env.development.local
.env.test.local
.env.production.local
.env.example
# Database
*.db
*.sqlite
*.sqlite3
>>>>>>> ba5582f8

# Temporary files
*.tmp
*.temp















<|MERGE_RESOLUTION|>--- conflicted
+++ resolved
@@ -4,9 +4,29 @@
 ENV/
 .venv/
 .env/
+
+# IDE
+.vscode/
+.idea/
+*.swp
+*.swo
+*~
+
+# OS
+.DS_Store
+.DS_Store?
+._*
+.Spotlight-V100
+.Trashes
+ehthumbs.db
+Thumbs.db
+
+# Logs
+*.log
+logs/
+
+# Environment variables
 .env
-<<<<<<< HEAD
-=======
 .env.local
 .env.development.local
 .env.test.local
@@ -16,7 +36,6 @@
 *.db
 *.sqlite
 *.sqlite3
->>>>>>> ba5582f8
 
 # Temporary files
 *.tmp
